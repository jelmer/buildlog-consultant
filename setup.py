#!/usr/bin/python3

from setuptools import setup

setup(
    name="buildlog-consultant",
    packages=[
        "buildlog_consultant",
        "buildlog_consultant.tests",
    ],
<<<<<<< HEAD
    version="0.0.17",
=======
    version="0.0.18",
>>>>>>> c5aa3be0
    author="Jelmer Vernooij",
    author_email="jelmer@jelmer.uk",
    url="https://github.com/jelmer/buildlog-consultant",
    description="buildlog parser and analyser",
    project_urls={
        "Repository": "https://github.com/jelmer/buildlog-consultant.git",
    },
    test_suite="buildlog_consultant.tests.test_suite",
    install_requires=['python_debian', 'PyYAML', 'requirements-parser'],
    entry_points={
        'console_scripts': [
            ('analyse-sbuild-log='
             'buildlog_consultant.sbuild:main'),
            ('analyse-build-log='
             'buildlog_consultant.common:main'),
        ],
    },

)<|MERGE_RESOLUTION|>--- conflicted
+++ resolved
@@ -8,11 +8,7 @@
         "buildlog_consultant",
         "buildlog_consultant.tests",
     ],
-<<<<<<< HEAD
-    version="0.0.17",
-=======
     version="0.0.18",
->>>>>>> c5aa3be0
     author="Jelmer Vernooij",
     author_email="jelmer@jelmer.uk",
     url="https://github.com/jelmer/buildlog-consultant",
